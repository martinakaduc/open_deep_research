import os
import asyncio
import requests
import random 
import concurrent
import aiohttp
import httpx
import time
from typing import List, Optional, Dict, Any, Union
from urllib.parse import unquote

from exa_py import Exa
from linkup import LinkupClient
from tavily import AsyncTavilyClient
from duckduckgo_search import DDGS 
from bs4 import BeautifulSoup
from markdownify import markdownify

from langchain_community.retrievers import ArxivRetriever
from langchain_community.utilities.pubmed import PubMedAPIWrapper
from langchain_core.tools import tool

from langsmith import traceable

from open_deep_research.state import Section
from open_deep_research.mcp_servers import MCP_PROMPTS
    
def get_config_value(value):
    """
    Helper function to handle string, dict, and enum cases of configuration values
    """
    if isinstance(value, str):
        return value
    elif isinstance(value, dict):
        return value
    else:
        return value.value

def get_search_params(search_api: str, search_api_config: Optional[Dict[str, Any]]) -> Dict[str, Any]:
    """
    Filters the search_api_config dictionary to include only parameters accepted by the specified search API.

    Args:
        search_api (str): The search API identifier (e.g., "exa", "tavily").
        search_api_config (Optional[Dict[str, Any]]): The configuration dictionary for the search API.

    Returns:
        Dict[str, Any]: A dictionary of parameters to pass to the search function.
    """
    # Define accepted parameters for each search API
    SEARCH_API_PARAMS = {
        "exa": ["max_characters", "num_results", "include_domains", "exclude_domains", "subpages"],
        "tavily": ["max_results", "topic"],
        "perplexity": [],  # Perplexity accepts no additional parameters
        "arxiv": ["load_max_docs", "get_full_documents", "load_all_available_meta"],
        "pubmed": ["top_k_results", "email", "api_key", "doc_content_chars_max"],
        "linkup": ["depth"],
    }

    # Get the list of accepted parameters for the given search API
    accepted_params = SEARCH_API_PARAMS.get(search_api, [])

    # If no config provided, return an empty dict
    if not search_api_config:
        return {}

    # Filter the config to only include accepted parameters
    return {k: v for k, v in search_api_config.items() if k in accepted_params}

def deduplicate_and_format_sources(search_response, max_tokens_per_source=5000, include_raw_content=True):
    """
    Takes a list of search responses and formats them into a readable string.
    Limits the raw_content to approximately max_tokens_per_source tokens.
 
    Args:
        search_responses: List of search response dicts, each containing:
            - query: str
            - results: List of dicts with fields:
                - title: str
                - url: str
                - content: str
                - score: float
                - raw_content: str|None
        max_tokens_per_source: int
        include_raw_content: bool
            
    Returns:
        str: Formatted string with deduplicated sources
    """
     # Collect all results
    sources_list = []
    for response in search_response:
        sources_list.extend(response['results'])
    
    # Deduplicate by URL
    unique_sources = {source['url']: source for source in sources_list}

    # Format output
    formatted_text = "Content from sources:\n"
    for i, source in enumerate(unique_sources.values(), 1):
        formatted_text += f"{'='*80}\n"  # Clear section separator
        formatted_text += f"Source: {source['title']}\n"
        formatted_text += f"{'-'*80}\n"  # Subsection separator
        formatted_text += f"URL: {source['url']}\n===\n"
        formatted_text += f"Most relevant content from source: {source['content']}\n===\n"
        if include_raw_content:
            # Using rough estimate of 4 characters per token
            char_limit = max_tokens_per_source * 4
            # Handle None raw_content
            raw_content = source.get('raw_content', '')
            if raw_content is None:
                raw_content = ''
                print(f"Warning: No raw_content found for source {source['url']}")
            if len(raw_content) > char_limit:
                raw_content = raw_content[:char_limit] + "... [truncated]"
            formatted_text += f"Full source content limited to {max_tokens_per_source} tokens: {raw_content}\n\n"
        formatted_text += f"{'='*80}\n\n" # End section separator
                
    return formatted_text.strip()

def format_sections(sections: list[Section]) -> str:
    """ Format a list of sections into a string """
    formatted_str = ""
    for idx, section in enumerate(sections, 1):
        formatted_str += f"""
{'='*60}
Section {idx}: {section.name}
{'='*60}
Description:
{section.description}
Requires Research: 
{section.research}

Content:
{section.content if section.content else '[Not yet written]'}

"""
    return formatted_str

@traceable
async def tavily_search_async(search_queries, max_results: int = 5, topic: str = "general", include_raw_content: bool = True):
    """
    Performs concurrent web searches with the Tavily API

    Args:
        search_queries (List[str]): List of search queries to process

    Returns:
            List[dict]: List of search responses from Tavily API:
                {
                    'query': str,
                    'follow_up_questions': None,      
                    'answer': None,
                    'images': list,
                    'results': [                     # List of search results
                        {
                            'title': str,            # Title of the webpage
                            'url': str,              # URL of the result
                            'content': str,          # Summary/snippet of content
                            'score': float,          # Relevance score
                            'raw_content': str|None  # Full page content if available
                        },
                        ...
                    ]
                }
    """
    tavily_async_client = AsyncTavilyClient()
    search_tasks = []
    for query in search_queries:
            search_tasks.append(
                tavily_async_client.search(
                    query,
                    max_results=max_results,
                    include_raw_content=include_raw_content,
                    topic=topic
                )
            )

    # Execute all searches concurrently
    search_docs = await asyncio.gather(*search_tasks)
    return search_docs

@traceable
def perplexity_search(search_queries):
    """Search the web using the Perplexity API.
    
    Args:
        search_queries (List[SearchQuery]): List of search queries to process
  
    Returns:
        List[dict]: List of search responses from Perplexity API, one per query. Each response has format:
            {
                'query': str,                    # The original search query
                'follow_up_questions': None,      
                'answer': None,
                'images': list,
                'results': [                     # List of search results
                    {
                        'title': str,            # Title of the search result
                        'url': str,              # URL of the result
                        'content': str,          # Summary/snippet of content
                        'score': float,          # Relevance score
                        'raw_content': str|None  # Full content or None for secondary citations
                    },
                    ...
                ]
            }
    """

    headers = {
        "accept": "application/json",
        "content-type": "application/json",
        "Authorization": f"Bearer {os.getenv('PERPLEXITY_API_KEY')}"
    }
    
    search_docs = []
    for query in search_queries:

        payload = {
            "model": "sonar-pro",
            "messages": [
                {
                    "role": "system",
                    "content": "Search the web and provide factual information with sources."
                },
                {
                    "role": "user",
                    "content": query
                }
            ]
        }
        
        response = requests.post(
            "https://api.perplexity.ai/chat/completions",
            headers=headers,
            json=payload
        )
        response.raise_for_status()  # Raise exception for bad status codes
        
        # Parse the response
        data = response.json()
        content = data["choices"][0]["message"]["content"]
        citations = data.get("citations", ["https://perplexity.ai"])
        
        # Create results list for this query
        results = []
        
        # First citation gets the full content
        results.append({
            "title": f"Perplexity Search, Source 1",
            "url": citations[0],
            "content": content,
            "raw_content": content,
            "score": 1.0  # Adding score to match Tavily format
        })
        
        # Add additional citations without duplicating content
        for i, citation in enumerate(citations[1:], start=2):
            results.append({
                "title": f"Perplexity Search, Source {i}",
                "url": citation,
                "content": "See primary source for full content",
                "raw_content": None,
                "score": 0.5  # Lower score for secondary sources
            })
        
        # Format response to match Tavily structure
        search_docs.append({
            "query": query,
            "follow_up_questions": None,
            "answer": None,
            "images": [],
            "results": results
        })
    
    return search_docs

@traceable
async def exa_search(search_queries, max_characters: Optional[int] = None, num_results=5, 
                     include_domains: Optional[List[str]] = None, 
                     exclude_domains: Optional[List[str]] = None,
                     subpages: Optional[int] = None):
    """Search the web using the Exa API.
    
    Args:
        search_queries (List[SearchQuery]): List of search queries to process
        max_characters (int, optional): Maximum number of characters to retrieve for each result's raw content.
                                       If None, the text parameter will be set to True instead of an object.
        num_results (int): Number of search results per query. Defaults to 5.
        include_domains (List[str], optional): List of domains to include in search results. 
            When specified, only results from these domains will be returned.
        exclude_domains (List[str], optional): List of domains to exclude from search results.
            Cannot be used together with include_domains.
        subpages (int, optional): Number of subpages to retrieve per result. If None, subpages are not retrieved.
        
    Returns:
        List[dict]: List of search responses from Exa API, one per query. Each response has format:
            {
                'query': str,                    # The original search query
                'follow_up_questions': None,      
                'answer': None,
                'images': list,
                'results': [                     # List of search results
                    {
                        'title': str,            # Title of the search result
                        'url': str,              # URL of the result
                        'content': str,          # Summary/snippet of content
                        'score': float,          # Relevance score
                        'raw_content': str|None  # Full content or None for secondary citations
                    },
                    ...
                ]
            }
    """
    # Check that include_domains and exclude_domains are not both specified
    if include_domains and exclude_domains:
        raise ValueError("Cannot specify both include_domains and exclude_domains")
    
    # Initialize Exa client (API key should be configured in your .env file)
    exa = Exa(api_key = f"{os.getenv('EXA_API_KEY')}")
    
    # Define the function to process a single query
    async def process_query(query):
        # Use run_in_executor to make the synchronous exa call in a non-blocking way
        loop = asyncio.get_event_loop()
        
        # Define the function for the executor with all parameters
        def exa_search_fn():
            # Build parameters dictionary
            kwargs = {
                # Set text to True if max_characters is None, otherwise use an object with max_characters
                "text": True if max_characters is None else {"max_characters": max_characters},
                "summary": True,  # This is an amazing feature by EXA. It provides an AI generated summary of the content based on the query
                "num_results": num_results
            }
            
            # Add optional parameters only if they are provided
            if subpages is not None:
                kwargs["subpages"] = subpages
                
            if include_domains:
                kwargs["include_domains"] = include_domains
            elif exclude_domains:
                kwargs["exclude_domains"] = exclude_domains
                
            return exa.search_and_contents(query, **kwargs)
        
        response = await loop.run_in_executor(None, exa_search_fn)
        
        # Format the response to match the expected output structure
        formatted_results = []
        seen_urls = set()  # Track URLs to avoid duplicates
        
        # Helper function to safely get value regardless of if item is dict or object
        def get_value(item, key, default=None):
            if isinstance(item, dict):
                return item.get(key, default)
            else:
                return getattr(item, key, default) if hasattr(item, key) else default
        
        # Access the results from the SearchResponse object
        results_list = get_value(response, 'results', [])
        
        # First process all main results
        for result in results_list:
            # Get the score with a default of 0.0 if it's None or not present
            score = get_value(result, 'score', 0.0)
            
            # Combine summary and text for content if both are available
            text_content = get_value(result, 'text', '')
            summary_content = get_value(result, 'summary', '')
            
            content = text_content
            if summary_content:
                if content:
                    content = f"{summary_content}\n\n{content}"
                else:
                    content = summary_content
            
            title = get_value(result, 'title', '')
            url = get_value(result, 'url', '')
            
            # Skip if we've seen this URL before (removes duplicate entries)
            if url in seen_urls:
                continue
                
            seen_urls.add(url)
            
            # Main result entry
            result_entry = {
                "title": title,
                "url": url,
                "content": content,
                "score": score,
                "raw_content": text_content
            }
            
            # Add the main result to the formatted results
            formatted_results.append(result_entry)
        
        # Now process subpages only if the subpages parameter was provided
        if subpages is not None:
            for result in results_list:
                subpages_list = get_value(result, 'subpages', [])
                for subpage in subpages_list:
                    # Get subpage score
                    subpage_score = get_value(subpage, 'score', 0.0)
                    
                    # Combine summary and text for subpage content
                    subpage_text = get_value(subpage, 'text', '')
                    subpage_summary = get_value(subpage, 'summary', '')
                    
                    subpage_content = subpage_text
                    if subpage_summary:
                        if subpage_content:
                            subpage_content = f"{subpage_summary}\n\n{subpage_content}"
                        else:
                            subpage_content = subpage_summary
                    
                    subpage_url = get_value(subpage, 'url', '')
                    
                    # Skip if we've seen this URL before
                    if subpage_url in seen_urls:
                        continue
                        
                    seen_urls.add(subpage_url)
                    
                    formatted_results.append({
                        "title": get_value(subpage, 'title', ''),
                        "url": subpage_url,
                        "content": subpage_content,
                        "score": subpage_score,
                        "raw_content": subpage_text
                    })
        
        # Collect images if available (only from main results to avoid duplication)
        images = []
        for result in results_list:
            image = get_value(result, 'image')
            if image and image not in images:  # Avoid duplicate images
                images.append(image)
                
        return {
            "query": query,
            "follow_up_questions": None,
            "answer": None,
            "images": images,
            "results": formatted_results
        }
    
    # Process all queries sequentially with delay to respect rate limit
    search_docs = []
    for i, query in enumerate(search_queries):
        try:
            # Add delay between requests (0.25s = 4 requests per second, well within the 5/s limit)
            if i > 0:  # Don't delay the first request
                await asyncio.sleep(0.25)
            
            result = await process_query(query)
            search_docs.append(result)
        except Exception as e:
            # Handle exceptions gracefully
            print(f"Error processing query '{query}': {str(e)}")
            # Add a placeholder result for failed queries to maintain index alignment
            search_docs.append({
                "query": query,
                "follow_up_questions": None,
                "answer": None,
                "images": [],
                "results": [],
                "error": str(e)
            })
            
            # Add additional delay if we hit a rate limit error
            if "429" in str(e):
                print("Rate limit exceeded. Adding additional delay...")
                await asyncio.sleep(1.0)  # Add a longer delay if we hit a rate limit
    
    return search_docs

@traceable
async def arxiv_search_async(search_queries, load_max_docs=5, get_full_documents=True, load_all_available_meta=True):
    """
    Performs concurrent searches on arXiv using the ArxivRetriever.

    Args:
        search_queries (List[str]): List of search queries or article IDs
        load_max_docs (int, optional): Maximum number of documents to return per query. Default is 5.
        get_full_documents (bool, optional): Whether to fetch full text of documents. Default is True.
        load_all_available_meta (bool, optional): Whether to load all available metadata. Default is True.

    Returns:
        List[dict]: List of search responses from arXiv, one per query. Each response has format:
            {
                'query': str,                    # The original search query
                'follow_up_questions': None,      
                'answer': None,
                'images': [],
                'results': [                     # List of search results
                    {
                        'title': str,            # Title of the paper
                        'url': str,              # URL (Entry ID) of the paper
                        'content': str,          # Formatted summary with metadata
                        'score': float,          # Relevance score (approximated)
                        'raw_content': str|None  # Full paper content if available
                    },
                    ...
                ]
            }
    """
    
    async def process_single_query(query):
        try:
            # Create retriever for each query
            retriever = ArxivRetriever(
                load_max_docs=load_max_docs,
                get_full_documents=get_full_documents,
                load_all_available_meta=load_all_available_meta
            )
            
            # Run the synchronous retriever in a thread pool
            loop = asyncio.get_event_loop()
            docs = await loop.run_in_executor(None, lambda: retriever.invoke(query))
            
            results = []
            # Assign decreasing scores based on the order
            base_score = 1.0
            score_decrement = 1.0 / (len(docs) + 1) if docs else 0
            
            for i, doc in enumerate(docs):
                # Extract metadata
                metadata = doc.metadata
                
                # Use entry_id as the URL (this is the actual arxiv link)
                url = metadata.get('entry_id', '')
                
                # Format content with all useful metadata
                content_parts = []

                # Primary information
                if 'Summary' in metadata:
                    content_parts.append(f"Summary: {metadata['Summary']}")

                if 'Authors' in metadata:
                    content_parts.append(f"Authors: {metadata['Authors']}")

                # Add publication information
                published = metadata.get('Published')
                published_str = published.isoformat() if hasattr(published, 'isoformat') else str(published) if published else ''
                if published_str:
                    content_parts.append(f"Published: {published_str}")

                # Add additional metadata if available
                if 'primary_category' in metadata:
                    content_parts.append(f"Primary Category: {metadata['primary_category']}")

                if 'categories' in metadata and metadata['categories']:
                    content_parts.append(f"Categories: {', '.join(metadata['categories'])}")

                if 'comment' in metadata and metadata['comment']:
                    content_parts.append(f"Comment: {metadata['comment']}")

                if 'journal_ref' in metadata and metadata['journal_ref']:
                    content_parts.append(f"Journal Reference: {metadata['journal_ref']}")

                if 'doi' in metadata and metadata['doi']:
                    content_parts.append(f"DOI: {metadata['doi']}")

                # Get PDF link if available in the links
                pdf_link = ""
                if 'links' in metadata and metadata['links']:
                    for link in metadata['links']:
                        if 'pdf' in link:
                            pdf_link = link
                            content_parts.append(f"PDF: {pdf_link}")
                            break

                # Join all content parts with newlines 
                content = "\n".join(content_parts)
                
                result = {
                    'title': metadata.get('Title', ''),
                    'url': url,  # Using entry_id as the URL
                    'content': content,
                    'score': base_score - (i * score_decrement),
                    'raw_content': doc.page_content if get_full_documents else None
                }
                results.append(result)
                
            return {
                'query': query,
                'follow_up_questions': None,
                'answer': None,
                'images': [],
                'results': results
            }
        except Exception as e:
            # Handle exceptions gracefully
            print(f"Error processing arXiv query '{query}': {str(e)}")
            return {
                'query': query,
                'follow_up_questions': None,
                'answer': None,
                'images': [],
                'results': [],
                'error': str(e)
            }
    
    # Process queries sequentially with delay to respect arXiv rate limit (1 request per 3 seconds)
    search_docs = []
    for i, query in enumerate(search_queries):
        try:
            # Add delay between requests (3 seconds per ArXiv's rate limit)
            if i > 0:  # Don't delay the first request
                await asyncio.sleep(3.0)
            
            result = await process_single_query(query)
            search_docs.append(result)
        except Exception as e:
            # Handle exceptions gracefully
            print(f"Error processing arXiv query '{query}': {str(e)}")
            search_docs.append({
                'query': query,
                'follow_up_questions': None,
                'answer': None,
                'images': [],
                'results': [],
                'error': str(e)
            })
            
            # Add additional delay if we hit a rate limit error
            if "429" in str(e) or "Too Many Requests" in str(e):
                print("ArXiv rate limit exceeded. Adding additional delay...")
                await asyncio.sleep(5.0)  # Add a longer delay if we hit a rate limit
    
    return search_docs

@traceable
async def pubmed_search_async(search_queries, top_k_results=5, email=None, api_key=None, doc_content_chars_max=4000):
    """
    Performs concurrent searches on PubMed using the PubMedAPIWrapper.

    Args:
        search_queries (List[str]): List of search queries
        top_k_results (int, optional): Maximum number of documents to return per query. Default is 5.
        email (str, optional): Email address for PubMed API. Required by NCBI.
        api_key (str, optional): API key for PubMed API for higher rate limits.
        doc_content_chars_max (int, optional): Maximum characters for document content. Default is 4000.

    Returns:
        List[dict]: List of search responses from PubMed, one per query. Each response has format:
            {
                'query': str,                    # The original search query
                'follow_up_questions': None,      
                'answer': None,
                'images': [],
                'results': [                     # List of search results
                    {
                        'title': str,            # Title of the paper
                        'url': str,              # URL to the paper on PubMed
                        'content': str,          # Formatted summary with metadata
                        'score': float,          # Relevance score (approximated)
                        'raw_content': str       # Full abstract content
                    },
                    ...
                ]
            }
    """
    
    async def process_single_query(query):
        try:
            # print(f"Processing PubMed query: '{query}'")
            
            # Create PubMed wrapper for the query
            wrapper = PubMedAPIWrapper(
                top_k_results=top_k_results,
                doc_content_chars_max=doc_content_chars_max,
                email=email if email else "your_email@example.com",
                api_key=api_key if api_key else ""
            )
            
            # Run the synchronous wrapper in a thread pool
            loop = asyncio.get_event_loop()
            
            # Use wrapper.lazy_load instead of load to get better visibility
            docs = await loop.run_in_executor(None, lambda: list(wrapper.lazy_load(query)))
            
            print(f"Query '{query}' returned {len(docs)} results")
            
            results = []
            # Assign decreasing scores based on the order
            base_score = 1.0
            score_decrement = 1.0 / (len(docs) + 1) if docs else 0
            
            for i, doc in enumerate(docs):
                # Format content with metadata
                content_parts = []
                
                if doc.get('Published'):
                    content_parts.append(f"Published: {doc['Published']}")
                
                if doc.get('Copyright Information'):
                    content_parts.append(f"Copyright Information: {doc['Copyright Information']}")
                
                if doc.get('Summary'):
                    content_parts.append(f"Summary: {doc['Summary']}")
                
                # Generate PubMed URL from the article UID
                uid = doc.get('uid', '')
                url = f"https://pubmed.ncbi.nlm.nih.gov/{uid}/" if uid else ""
                
                # Join all content parts with newlines
                content = "\n".join(content_parts)
                
                result = {
                    'title': doc.get('Title', ''),
                    'url': url,
                    'content': content,
                    'score': base_score - (i * score_decrement),
                    'raw_content': doc.get('Summary', '')
                }
                results.append(result)
            
            return {
                'query': query,
                'follow_up_questions': None,
                'answer': None,
                'images': [],
                'results': results
            }
        except Exception as e:
            # Handle exceptions with more detailed information
            error_msg = f"Error processing PubMed query '{query}': {str(e)}"
            print(error_msg)
            import traceback
            print(traceback.format_exc())  # Print full traceback for debugging
            
            return {
                'query': query,
                'follow_up_questions': None,
                'answer': None,
                'images': [],
                'results': [],
                'error': str(e)
            }
    
    # Process all queries with a reasonable delay between them
    search_docs = []
    
    # Start with a small delay that increases if we encounter rate limiting
    delay = 1.0  # Start with a more conservative delay
    
    for i, query in enumerate(search_queries):
        try:
            # Add delay between requests
            if i > 0:  # Don't delay the first request
                # print(f"Waiting {delay} seconds before next query...")
                await asyncio.sleep(delay)
            
            result = await process_single_query(query)
            search_docs.append(result)
            
            # If query was successful with results, we can slightly reduce delay (but not below minimum)
            if result.get('results') and len(result['results']) > 0:
                delay = max(0.5, delay * 0.9)  # Don't go below 0.5 seconds
            
        except Exception as e:
            # Handle exceptions gracefully
            error_msg = f"Error in main loop processing PubMed query '{query}': {str(e)}"
            print(error_msg)
            
            search_docs.append({
                'query': query,
                'follow_up_questions': None,
                'answer': None,
                'images': [],
                'results': [],
                'error': str(e)
            })
            
            # If we hit an exception, increase delay for next query
            delay = min(5.0, delay * 1.5)  # Don't exceed 5 seconds
    
    return search_docs

@traceable
async def linkup_search(search_queries, depth: Optional[str] = "standard"):
    """
    Performs concurrent web searches using the Linkup API.

    Args:
        search_queries (List[SearchQuery]): List of search queries to process
        depth (str, optional): "standard" (default)  or "deep". More details here https://docs.linkup.so/pages/documentation/get-started/concepts

    Returns:
        List[dict]: List of search responses from Linkup API, one per query. Each response has format:
            {
                'results': [            # List of search results
                    {
                        'title': str,   # Title of the search result
                        'url': str,     # URL of the result
                        'content': str, # Summary/snippet of content
                    },
                    ...
                ]
            }
    """
    client = LinkupClient()
    search_tasks = []
    for query in search_queries:
        search_tasks.append(
                client.async_search(
                    query,
                    depth,
                    output_type="searchResults",
                )
            )

    search_results = []
    for response in await asyncio.gather(*search_tasks):
        search_results.append(
            {
                "results": [
                    {"title": result.name, "url": result.url, "content": result.content}
                    for result in response.results
                ],
            }
        )

    return search_results

@traceable
async def google_search_async(search_queries: Union[str, List[str]], max_results: int = 5, include_raw_content: bool = True):
    """
    Performs concurrent web searches using Google.
    Uses Google Custom Search API if environment variables are set, otherwise falls back to web scraping.

    Args:
        search_queries (List[str]): List of search queries to process
        max_results (int): Maximum number of results to return per query
        include_raw_content (bool): Whether to fetch full page content

    Returns:
        List[dict]: List of search responses from Google, one per query
    """


    # Check for API credentials from environment variables
    api_key = os.environ.get("GOOGLE_API_KEY")
    cx = os.environ.get("GOOGLE_CX")
    use_api = bool(api_key and cx)
    
    # Handle case where search_queries is a single string
    if isinstance(search_queries, str):
        search_queries = [search_queries]
    
    # Define user agent generator
    def get_useragent():
        """Generates a random user agent string."""
        lynx_version = f"Lynx/{random.randint(2, 3)}.{random.randint(8, 9)}.{random.randint(0, 2)}"
        libwww_version = f"libwww-FM/{random.randint(2, 3)}.{random.randint(13, 15)}"
        ssl_mm_version = f"SSL-MM/{random.randint(1, 2)}.{random.randint(3, 5)}"
        openssl_version = f"OpenSSL/{random.randint(1, 3)}.{random.randint(0, 4)}.{random.randint(0, 9)}"
        return f"{lynx_version} {libwww_version} {ssl_mm_version} {openssl_version}"
    
    # Create executor for running synchronous operations
    executor = None if use_api else concurrent.futures.ThreadPoolExecutor(max_workers=5)
    
    # Use a semaphore to limit concurrent requests
    semaphore = asyncio.Semaphore(5 if use_api else 2)
    
    async def search_single_query(query):
        async with semaphore:
            try:
                results = []
                
                # API-based search
                if use_api:
                    # The API returns up to 10 results per request
                    for start_index in range(1, max_results + 1, 10):
                        # Calculate how many results to request in this batch
                        num = min(10, max_results - (start_index - 1))
                        
                        # Make request to Google Custom Search API
                        params = {
                            'q': query,
                            'key': api_key,
                            'cx': cx,
                            'start': start_index,
                            'num': num
                        }
                        print(f"Requesting {num} results for '{query}' from Google API...")

                        async with aiohttp.ClientSession() as session:
                            async with session.get('https://www.googleapis.com/customsearch/v1', params=params) as response:
                                if response.status != 200:
                                    error_text = await response.text()
                                    print(f"API error: {response.status}, {error_text}")
                                    break
                                    
                                data = await response.json()
                                
                                # Process search results
                                for item in data.get('items', []):
                                    result = {
                                        "title": item.get('title', ''),
                                        "url": item.get('link', ''),
                                        "content": item.get('snippet', ''),
                                        "score": None,
                                        "raw_content": item.get('snippet', '')
                                    }
                                    results.append(result)
                        
                        # Respect API quota with a small delay
                        await asyncio.sleep(0.2)
                        
                        # If we didn't get a full page of results, no need to request more
                        if not data.get('items') or len(data.get('items', [])) < num:
                            break
                
                # Web scraping based search
                else:
                    # Add delay between requests
                    await asyncio.sleep(0.5 + random.random() * 1.5)
                    print(f"Scraping Google for '{query}'...")

                    # Define scraping function
                    def google_search(query, max_results):
                        try:
                            lang = "en"
                            safe = "active"
                            start = 0
                            fetched_results = 0
                            fetched_links = set()
                            search_results = []
                            
                            while fetched_results < max_results:
                                # Send request to Google
                                resp = requests.get(
                                    url="https://www.google.com/search",
                                    headers={
                                        "User-Agent": get_useragent(),
                                        "Accept": "*/*"
                                    },
                                    params={
                                        "q": query,
                                        "num": max_results + 2,
                                        "hl": lang,
                                        "start": start,
                                        "safe": safe,
                                    },
                                    cookies = {
                                        'CONSENT': 'PENDING+987',  # Bypasses the consent page
                                        'SOCS': 'CAESHAgBEhIaAB',
                                    }
                                )
                                resp.raise_for_status()
                                
                                # Parse results
                                soup = BeautifulSoup(resp.text, "html.parser")
                                result_block = soup.find_all("div", class_="ezO2md")
                                new_results = 0
                                
                                for result in result_block:
                                    link_tag = result.find("a", href=True)
                                    title_tag = link_tag.find("span", class_="CVA68e") if link_tag else None
                                    description_tag = result.find("span", class_="FrIlee")
                                    
                                    if link_tag and title_tag and description_tag:
                                        link = unquote(link_tag["href"].split("&")[0].replace("/url?q=", ""))
                                        
                                        if link in fetched_links:
                                            continue
                                        
                                        fetched_links.add(link)
                                        title = title_tag.text
                                        description = description_tag.text
                                        
                                        # Store result in the same format as the API results
                                        search_results.append({
                                            "title": title,
                                            "url": link,
                                            "content": description,
                                            "score": None,
                                            "raw_content": description
                                        })
                                        
                                        fetched_results += 1
                                        new_results += 1
                                        
                                        if fetched_results >= max_results:
                                            break
                                
                                if new_results == 0:
                                    break
                                    
                                start += 10
                                time.sleep(1)  # Delay between pages
                            
                            return search_results
                                
                        except Exception as e:
                            print(f"Error in Google search for '{query}': {str(e)}")
                            return []
                    
                    # Execute search in thread pool
                    loop = asyncio.get_running_loop()
                    search_results = await loop.run_in_executor(
                        executor, 
                        lambda: google_search(query, max_results)
                    )
                    
                    # Process the results
                    results = search_results
                
                # If requested, fetch full page content asynchronously (for both API and web scraping)
                if include_raw_content and results:
                    content_semaphore = asyncio.Semaphore(3)
                    
                    async with aiohttp.ClientSession() as session:
                        fetch_tasks = []
                        
                        async def fetch_full_content(result):
                            async with content_semaphore:
                                url = result['url']
                                headers = {
                                    'User-Agent': get_useragent(),
                                    'Accept': 'text/html,application/xhtml+xml,application/xml;q=0.9,image/webp,*/*;q=0.8'
                                }
                                
                                try:
                                    await asyncio.sleep(0.2 + random.random() * 0.6)
                                    async with session.get(url, headers=headers, timeout=10) as response:
                                        if response.status == 200:
                                            # Check content type to handle binary files
                                            content_type = response.headers.get('Content-Type', '').lower()
                                            
                                            # Handle PDFs and other binary files
                                            if 'application/pdf' in content_type or 'application/octet-stream' in content_type:
                                                # For PDFs, indicate that content is binary and not parsed
                                                result['raw_content'] = f"[Binary content: {content_type}. Content extraction not supported for this file type.]"
                                            else:
                                                try:
                                                    # Try to decode as UTF-8 with replacements for non-UTF8 characters
                                                    html = await response.text(errors='replace')
                                                    soup = BeautifulSoup(html, 'html.parser')
                                                    result['raw_content'] = soup.get_text()
                                                except UnicodeDecodeError as ude:
                                                    # Fallback if we still have decoding issues
                                                    result['raw_content'] = f"[Could not decode content: {str(ude)}]"
                                except Exception as e:
                                    print(f"Warning: Failed to fetch content for {url}: {str(e)}")
                                    result['raw_content'] = f"[Error fetching content: {str(e)}]"
                                return result
                        
                        for result in results:
                            fetch_tasks.append(fetch_full_content(result))
                        
                        updated_results = await asyncio.gather(*fetch_tasks)
                        results = updated_results
                        print(f"Fetched full content for {len(results)} results")
                
                return {
                    "query": query,
                    "follow_up_questions": None,
                    "answer": None,
                    "images": [],
                    "results": results
                }
            except Exception as e:
                print(f"Error in Google search for query '{query}': {str(e)}")
                return {
                    "query": query,
                    "follow_up_questions": None,
                    "answer": None,
                    "images": [],
                    "results": []
                }
    
    try:
        # Create tasks for all search queries
        search_tasks = [search_single_query(query) for query in search_queries]
        
        # Execute all searches concurrently
        search_results = await asyncio.gather(*search_tasks)
        
        return search_results
    finally:
        # Only shut down executor if it was created
        if executor:
            executor.shutdown(wait=False)

async def scrape_pages(titles: List[str], urls: List[str]) -> str:
    """
    Scrapes content from a list of URLs and formats it into a readable markdown document.
    
    This function:
    1. Takes a list of page titles and URLs
    2. Makes asynchronous HTTP requests to each URL
    3. Converts HTML content to markdown
    4. Formats all content with clear source attribution
    
    Args:
        titles (List[str]): A list of page titles corresponding to each URL
        urls (List[str]): A list of URLs to scrape content from
        
    Returns:
        str: A formatted string containing the full content of each page in markdown format,
             with clear section dividers and source attribution
    """
    
    # Create an async HTTP client
    async with httpx.AsyncClient(follow_redirects=True, timeout=30.0) as client:
        pages = []
        
        # Fetch each URL and convert to markdown
        for url in urls:
            try:
                # Fetch the content
                response = await client.get(url)
                response.raise_for_status()
                
                # Convert HTML to markdown if successful
                if response.status_code == 200:
                    # Handle different content types
                    content_type = response.headers.get('Content-Type', '')
                    if 'text/html' in content_type:
                        # Convert HTML to markdown
                        markdown_content = markdownify(response.text)
                        pages.append(markdown_content)
                    else:
                        # For non-HTML content, just mention the content type
                        pages.append(f"Content type: {content_type} (not converted to markdown)")
                else:
                    pages.append(f"Error: Received status code {response.status_code}")
        
            except Exception as e:
                # Handle any exceptions during fetch
                pages.append(f"Error fetching URL: {str(e)}")
        
        # Create formatted output 
        formatted_output = f"Search results: \n\n"
        
        for i, (title, url, page) in enumerate(zip(titles, urls, pages)):
            formatted_output += f"\n\n--- SOURCE {i+1}: {title} ---\n"
            formatted_output += f"URL: {url}\n\n"
            formatted_output += f"FULL CONTENT:\n {page}"
            formatted_output += "\n\n" + "-" * 80 + "\n"
        
    return  formatted_output

@tool
async def duckduckgo_search(search_queries: List[str]):
    """Perform searches using DuckDuckGo with retry logic to handle rate limits
    
    Args:
        search_queries (List[str]): List of search queries to process
        
    Returns:
        List[dict]: List of search results
    """
    
    async def process_single_query(query):
        # Execute synchronous search in the event loop's thread pool
        loop = asyncio.get_event_loop()
        
        def perform_search():
            max_retries = 3
            retry_count = 0
            backoff_factor = 2.0
            last_exception = None
            
            while retry_count <= max_retries:
                try:
                    results = []
                    with DDGS() as ddgs:
                        # Change query slightly and add delay between retries
                        if retry_count > 0:
                            # Random delay with exponential backoff
                            delay = backoff_factor ** retry_count + random.random()
                            print(f"Retry {retry_count}/{max_retries} for query '{query}' after {delay:.2f}s delay")
                            time.sleep(delay)
                            
                            # Add a random element to the query to bypass caching/rate limits
                            modifiers = ['about', 'info', 'guide', 'overview', 'details', 'explained']
                            modified_query = f"{query} {random.choice(modifiers)}"
                        else:
                            modified_query = query
                        
                        # Execute search
                        ddg_results = list(ddgs.text(modified_query, max_results=5))
                        
                        # Format results
                        for i, result in enumerate(ddg_results):
                            results.append({
                                'title': result.get('title', ''),
                                'url': result.get('href', ''),
                                'content': result.get('body', ''),
                                'score': 1.0 - (i * 0.1),  # Simple scoring mechanism
                                'raw_content': result.get('body', '')
                            })
                        
                        # Return successful results
                        return {
                            'query': query,
                            'follow_up_questions': None,
                            'answer': None,
                            'images': [],
                            'results': results
                        }
                except Exception as e:
                    # Store the exception and retry
                    last_exception = e
                    retry_count += 1
                    print(f"DuckDuckGo search error: {str(e)}. Retrying {retry_count}/{max_retries}")
                    
                    # If not a rate limit error, don't retry
                    if "Ratelimit" not in str(e) and retry_count >= 1:
                        print(f"Non-rate limit error, stopping retries: {str(e)}")
                        break
            
            # If we reach here, all retries failed
            print(f"All retries failed for query '{query}': {str(last_exception)}")
            # Return empty results but with query info preserved
            return {
                'query': query,
                'follow_up_questions': None,
                'answer': None,
                'images': [],
                'results': [],
                'error': str(last_exception)
            }
            
        return await loop.run_in_executor(None, perform_search)

    # Process queries with delay between them to reduce rate limiting
    search_docs = []
    urls = []
    titles = []
    for i, query in enumerate(search_queries):
        # Add delay between queries (except first one)
        if i > 0:
            delay = 2.0 + random.random() * 2.0  # Random delay 2-4 seconds
            await asyncio.sleep(delay)
        
        # Process the query
        result = await process_single_query(query)
        search_docs.append(result)
        
        # Safely extract URLs and titles from results, handling empty result cases
        if result['results'] and len(result['results']) > 0:
            for res in result['results']:
                if 'url' in res and 'title' in res:
                    urls.append(res['url'])
                    titles.append(res['title'])
    
    # If we got any valid URLs, scrape the pages
    if urls:
        return await scrape_pages(titles, urls)
    else:
        # Return a formatted error message if no valid URLs were found
        return "No valid search results found. Please try different search queries or use a different search API."

@tool
<<<<<<< HEAD
async def tavily_search(queries: List[str], max_results: int = 5) -> str:
=======
async def tavily_search(queries: List[str]) -> str:
>>>>>>> 62c8ffc9
    """
    Fetches results from Tavily search API.
    
    Args:
        queries (List[str]): List of search queries
        
    Returns:
        str: A formatted string of search results
    """
    # Use tavily_search_async with include_raw_content=True to get content directly
    search_results = await tavily_search_async(
        queries,
<<<<<<< HEAD
        max_results=max_results,
=======
        max_results=5,
>>>>>>> 62c8ffc9
        topic="general",
        include_raw_content=True
    )

    # Format the search results directly using the raw_content already provided
    formatted_output = f"Search results: \n\n"
    
    # Deduplicate results by URL
    unique_results = {}
    for response in search_results:
        for result in response['results']:
            url = result['url']
            if url not in unique_results:
                unique_results[url] = result
    
    # Format the unique results
    for i, (url, result) in enumerate(unique_results.items()):
        formatted_output += f"\n\n--- SOURCE {i+1}: {result['title']} ---\n"
        formatted_output += f"URL: {url}\n\n"
        formatted_output += f"SUMMARY:\n{result['content']}\n\n"
        if result.get('raw_content'):
            formatted_output += f"FULL CONTENT:\n{result['raw_content'][:30000]}"  # Limit content size
        formatted_output += "\n\n" + "-" * 80 + "\n"
    
    if unique_results:
        return formatted_output
    else:
        return "No valid search results found. Please try different search queries or use a different search API."

async def select_and_execute_search(search_api: str, query_list: list[str], params_to_pass: dict) -> str:
    """Select and execute the appropriate search API.
    
    Args:
        search_api: Name of the search API to use
        query_list: List of search queries to execute
        params_to_pass: Parameters to pass to the search API
        
    Returns:
        Formatted string containing search results
        
    Raises:
        ValueError: If an unsupported search API is specified
    """
    if search_api == "tavily":
        # Tavily search tool used with both workflow and agent 
        return await tavily_search.ainvoke({'queries': query_list}, **params_to_pass)
    elif search_api == "duckduckgo":
        # DuckDuckGo search tool used with both workflow and agent 
        return await duckduckgo_search.ainvoke({'search_queries': query_list})
    elif search_api == "perplexity":
        search_results = perplexity_search(query_list, **params_to_pass)
        return deduplicate_and_format_sources(search_results, max_tokens_per_source=4000)
    elif search_api == "exa":
        search_results = await exa_search(query_list, **params_to_pass)
        return deduplicate_and_format_sources(search_results, max_tokens_per_source=4000)
    elif search_api == "arxiv":
        search_results = await arxiv_search_async(query_list, **params_to_pass)
        return deduplicate_and_format_sources(search_results, max_tokens_per_source=4000)
    elif search_api == "pubmed":
        search_results = await pubmed_search_async(query_list, **params_to_pass)
        return deduplicate_and_format_sources(search_results, max_tokens_per_source=4000)
    elif search_api == "linkup":
        search_results = await linkup_search(query_list, **params_to_pass)
        return deduplicate_and_format_sources(search_results, max_tokens_per_source=4000)
    elif search_api == "googlesearch":
        search_results = await google_search_async(query_list, **params_to_pass)
        return deduplicate_and_format_sources(search_results, max_tokens_per_source=4000)
    else:
        raise ValueError(f"Unsupported search API: {search_api}")

def get_combined_prompt(server_names):
    """Combine prompts for the specified servers.
    
    Args:
        server_names: List of server names to combine prompts for
    
    Returns:
        A combined prompt string for all specified servers
    """
    prompts = []
    for name in server_names:
        if name in MCP_PROMPTS:
            prompts.append(MCP_PROMPTS[name])
    
    return "\n".join(prompts)<|MERGE_RESOLUTION|>--- conflicted
+++ resolved
@@ -1262,11 +1262,7 @@
         return "No valid search results found. Please try different search queries or use a different search API."
 
 @tool
-<<<<<<< HEAD
-async def tavily_search(queries: List[str], max_results: int = 5) -> str:
-=======
 async def tavily_search(queries: List[str]) -> str:
->>>>>>> 62c8ffc9
     """
     Fetches results from Tavily search API.
     
@@ -1279,11 +1275,7 @@
     # Use tavily_search_async with include_raw_content=True to get content directly
     search_results = await tavily_search_async(
         queries,
-<<<<<<< HEAD
-        max_results=max_results,
-=======
         max_results=5,
->>>>>>> 62c8ffc9
         topic="general",
         include_raw_content=True
     )
